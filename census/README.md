# Predicting Income with the Census Income Dataset

There are two samples provided in this directory. Both allow you to move from
single-worker training to distributed training without any code changes, and
make it easy to export model binaries for prediction, but with the following
distiction:


* The sample provided in [TensorFlow Core](./tensorflowcore) uses the low level
  bindings to build a model. This example is great for understanding the
  underlying workings of TensorFlow, best practices when using the low-level
  APIs.

* The sample provided in [Estimator](./estimator) uses the high level
  `tf.contrib.learn.Estimator` API. This API is great for fast iteration, and
  quickly adapting models to your own datasets without major code overhauls.

All the models provided in this directory can be run on the Cloud Machine Learning Engine. To follow along, check out the setup instruction [here](https://cloud.google.com/ml/docs/how-tos/getting-set-up).

## Download the data
The [Census Income Data
Set](https://archive.ics.uci.edu/ml/datasets/Census+Income) that this sample
uses for training is hosted by the [UC Irvine Machine Learning
Repository](https://archive.ics.uci.edu/ml/datasets/). We have hosted the data
on Google Cloud Storage in a slightly cleaned form:

 * Training file is `adult.data.csv`
 * Evaluation file is `adult.test.csv`

### Disclaimer
The source of this dataset is from a third party. Google provides no representation,
warranty, or other guarantees about the validity or any other aspects of this dataset.

### Set Environment Variables
Please run the export and copy statements first:

```
TRAIN_FILE=gs://cloudml-public/census/data/adult.data.csv
EVAL_FILE=gs://cloudml-public/census/data/adult.test.csv
```

### \*Optional\* Use local training files.

Since TensorFlow - not the Cloud ML Engine - handles reading from GCS, you can run all commands below using these environment variables. However, if your network is slow or unreliable, you may want to download the files for local training.

```
mkdir census_data

gsutil cp $TRAIN_FILE census_data/adult.data.csv
gsutil cp $EVAL_FILE census_data/adult.test.csv

TRAIN_FILE=census_data/adult.data.csv
EVAL_FILE=census_data/adult.test.csv
```


## Virtual environment
Virtual environments are strongly suggested, but not required. Installing this
sample's dependencies in a new virtual environment allows you to run the sample
without changing global python packages on your system.

There are two options for the virtual environments:
 * Install [Virtual](https://virtualenv.pypa.io/en/stable/) env
   * Create virtual environment `virtualenv single-tf`
   * Activate env `source single-tf/bin/activate`
 * Install [Miniconda](https://conda.io/miniconda.html)
   * Create conda environment `conda create --name single-tf python=2.7`
   * Activate env `source activate single-tf`


## Install dependencies

 * Install [gcloud](https://cloud.google.com/sdk/gcloud/)
 * Install the python dependencies. `pip install --upgrade -r requirements.txt`

# Single Node Training
Single node training runs TensorFlow code on a single instance. You can run the exact
same code locally and on Cloud ML Engine.

## How to run the code
You can run the code either as a stand-alone python program or using `gcloud`.
See options below:

### Using local python
Run the code on your local machine:

```
export TRAIN_STEPS=1000
DATE=`date '+%Y%m%d_%H%M%S'`
export OUTPUT_DIR=census_$DATE
rm -rf $OUTPUT_DIR
```

### Model location reuse
Its worth calling out that unless you want to reuse the old model output dir,
model location should be a new location so that old model doesn't conflict with new
one. 

```
python trainer/task.py --train-files $TRAIN_FILE \
                       --eval-files $EVAL_FILE \
                       --job-dir $OUTPUT_DIR \
                       --train-steps $TRAIN_STEPS \
                       --eval-steps 100
```

### Using gcloud local
Run the code on your local machine using `gcloud`. This allows you to mock
running it on the cloud:

```
export TRAIN_STEPS=1000
DATE=`date '+%Y%m%d_%H%M%S'`
export OUTPUT_DIR=census_$DATE
rm -rf $OUTPUT_DIR
```

```
gcloud ml-engine local train --package-path trainer \
                           --module-name trainer.task \
                           -- \
                           --train-files $TRAIN_FILE \
                           --eval-files $EVAL_FILE \
                           --job-dir $OUTPUT_DIR \
                           --train-steps $TRAIN_STEPS \
                           --eval-steps 100
```

### Using Cloud ML Engine
*NOTE* If you used downloaded the training files to your local file system, be sure
to reset the `TRAIN_FILE` and `EVAL_FILE` environment variables to refer to a GCS location.
Data must be in GCS for cloud-based training.

Run the code on Cloud ML Engine using `gcloud`. Note how `--job-dir` comes
before `--` while training on the cloud and this is so that we can have
different trial runs during Hyperparameter tuning.

```
<<<<<<< HEAD
export GCS_JOB_DIR=gs://<my-bucket>/path/to/my/jobs
=======
>>>>>>> 68d113c2
export JOB_NAME=census
export GCS_JOB_DIR=gs://<my-bucket>/path/to/my/jobs/$JOB_NAME
export TRAIN_STEPS=1000
```

```
gcloud ml-engine jobs submit training $JOB_NAME \
                                    --stream-logs \
                                    --runtime-version 1.4 \
                                    --job-dir $GCS_JOB_DIR \
                                    --module-name trainer.task \
                                    --package-path trainer/ \
                                    --region us-central1 \
                                    -- \
                                    --train-files $TRAIN_FILE \
                                    --eval-files $EVAL_FILE \
                                    --train-steps $TRAIN_STEPS \
                                    --eval-steps 100

```

## Tensorboard
Run the Tensorboard to inspect the details about the graph.

```
tensorboard --logdir=$GCS_JOB_DIR
```

## Accuracy and Output
You should see the output for default number of training steps and approx accuracy close to `80%`.

# Distributed Node Training
Distributed node training uses [Distributed TensorFlow](https://www.tensorflow.org/deploy/distributed).
The main change to make the distributed version work is usage of [TF_CONFIG](https://cloud.google.com/ml/reference/configuration-data-structures#tf_config_environment_variable)
environment variable. The environment variable is generated using `gcloud` and parsed to create a
[ClusterSpec](https://www.tensorflow.org/deploy/distributed#create_a_tftrainclusterspec_to_describe_the_cluster). See the [ScaleTier](https://cloud.google.com/ml/pricing#ml_training_units_by_scale_tier) for predefined tiers

## How to run the code
You can run the code either locally or on cloud using `gcloud`.

### Using gcloud local
Run the distributed training code locally using `gcloud`.

```
export TRAIN_STEPS=1000
DATE=`date '+%Y%m%d_%H%M%S'`
export OUTPUT_DIR=census_$DATE
rm -rf $OUTPUT_DIR
```

```
gcloud ml-engine local train --package-path trainer \
                           --module-name trainer.task \
                           --distributed \
                           -- \
                           --train-files $TRAIN_FILE \
                           --eval-files $EVAL_FILE \
                           --train-steps $TRAIN_STEPS \
                           --job-dir $OUTPUT_DIR \
                           --eval-steps 100

```

### Using Cloud ML Engine
Run the distributed training code on cloud using `gcloud`.

```
export SCALE_TIER=STANDARD_1
export JOB_NAME=census
export GCS_JOB_DIR=gs://<my-bucket>/path/to/my/models/$JOB_NAME
export TRAIN_STEPS=1000
```

```
gcloud ml-engine jobs submit training $JOB_NAME \
                                    --stream-logs \
                                    --scale-tier $SCALE_TIER \
<<<<<<< HEAD
                                    --runtime-version 1.4 \
=======
                                    --runtime-version 1.2 \
>>>>>>> 68d113c2
                                    --job-dir $GCS_JOB_DIR \
                                    --module-name trainer.task \
                                    --package-path trainer/ \
                                    --region us-central1 \
                                    -- \
                                    --train-files $TRAIN_FILE \
                                    --eval-files $EVAL_FILE \
                                    --train-steps $TRAIN_STEPS \
                                    --eval-steps 100
```

# Hyperparameter Tuning
Cloud ML Engine allows you to perform Hyperparameter tuning to find out the
most optimal hyperparameters. See [Overview of Hyperparameter Tuning]
(https://cloud.google.com/ml/docs/concepts/hyperparameter-tuning-overview) for more details.

## Running Hyperparameter Job

Running Hyperparameter job is almost exactly same as Training job except that
you need to add the `--config` argument.

```
export HPTUNING_CONFIG=hptuning_config.yaml
export JOB_NAME=census
export TRAIN_STEPS=1000
```

```
gcloud ml-engine jobs submit training $JOB_NAME \
                                    --stream-logs \
                                    --scale-tier $SCALE_TIER \
                                    --runtime-version 1.4 \
                                    --config $HPTUNING_CONFIG \
                                    --job-dir $GCS_JOB_DIR \
                                    --module-name trainer.task \
                                    --package-path trainer/ \
                                    --region us-central1 \
                                    -- \
                                    --train-files $TRAIN_FILE \
                                    --eval-files $EVAL_FILE \
                                    --train-steps $TRAIN_STEPS \
                                    --eval-steps 100

```

You can run the Tensorboard command to see the results of different runs and
compare accuracy / auroc numbers:

```
tensorboard --logdir=$GCS_JOB_DIR
```

## Run Predictions

### Create A Prediction Service

Once your training job has finished, you can use the exported model to create a prediction server. To do this you first create a model:

```
gcloud ml-engine models create census --regions us-central1
```

Then we'll look up the exact path that your exported trained model binaries live in:

```
gsutil ls -r $GCS_JOB_DIR/export
```


 * Estimator Based: You should see a directory named `$GCS_JOB_DIR/export/Servo/<timestamp>`.
 ```
 export MODEL_BINARIES=$GCS_JOB_DIR/export/Servo/<timestamp>
 ```

 * Low Level Based: You should see a directory named `$GCS_JOB_DIR/export/JSON/`
   for `JSON`. See other formats `CSV` and `TFRECORD`.
 ```
 export MODEL_BINARIES=$GCS_JOB_DIR/export/JSON/
 ```

```
gcloud ml-engine versions create v1 --model census --origin $MODEL_BINARIES --runtime-version 1.4
```

### (Optional) Inspect the model binaries with the SavedModel CLI
TensorFlow ships with a CLI that allows you to inspect the signature of exported binary files. To do this run:

```
saved_model_cli show --dir $MODEL_BINARIES --tag serve --signature_def prediction
```

### Run Online Predictions

You can now send prediction requests to the API. To test this out you can use the `gcloud ml-engine predict` tool:

```
gcloud ml-engine predict --model census --version v1 --json-instances ../test.json
```

You should see a response with the predicted labels of the examples!

### Run Batch Prediction

If you have large amounts of data, and no latency requirements on receiving prediction results, you can submit a prediction job to the API. This uses the same format as online prediction, but requires data be stored in Google Cloud Storage

```
export JOB_NAME=census_prediction
```

```
gcloud ml-engine jobs submit prediction $JOB_NAME \
    --model census \
    --version v1 \
    --data-format TEXT \
    --region us-central1 \
    --runtime-version 1.4 \
    --input-paths gs://cloudml-public/testdata/prediction/census.json \
    --output-path $GCS_JOB_DIR/predictions
```

Check the status of your prediction job:

```
gcloud ml-engine jobs describe $JOB_NAME
```

Once the job is `SUCCEEDED` you can check the results in `--output-path`.<|MERGE_RESOLUTION|>--- conflicted
+++ resolved
@@ -136,10 +136,6 @@
 different trial runs during Hyperparameter tuning.
 
 ```
-<<<<<<< HEAD
-export GCS_JOB_DIR=gs://<my-bucket>/path/to/my/jobs
-=======
->>>>>>> 68d113c2
 export JOB_NAME=census
 export GCS_JOB_DIR=gs://<my-bucket>/path/to/my/jobs/$JOB_NAME
 export TRAIN_STEPS=1000
@@ -217,11 +213,7 @@
 gcloud ml-engine jobs submit training $JOB_NAME \
                                     --stream-logs \
                                     --scale-tier $SCALE_TIER \
-<<<<<<< HEAD
                                     --runtime-version 1.4 \
-=======
-                                    --runtime-version 1.2 \
->>>>>>> 68d113c2
                                     --job-dir $GCS_JOB_DIR \
                                     --module-name trainer.task \
                                     --package-path trainer/ \
